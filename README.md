<img src="https://raw.githubusercontent.com/janelia-cellmap/dacapo/main/docs/source/_static/CellMapLogo.png" alt="CellMap logo" width="85%">

# CellMap Segmentation Challenge

Welcome to the **CellMap Segmentation Challenge** documentation!

This Python package provides a simple and flexible API for:

- Accessing challenge data
- Running model training
- Making predictions
- Evaluating results

The package is built on top of the [`cellmap-data`](https://github.com/janelia-cellmap/cellmap-data) package, which offers tools for interacting with the CellMap data format. Whether you're a beginner or advanced user, this package is designed to be easy to use and highly extensible.

# Getting started

## Set up your environment

We recommend using micromamba to create a new environment with the required dependencies. You can install micromamba by following the instructions [here](https://mamba.readthedocs.io/en/latest/installation/micromamba-installation.html#automatic-install). The fastest way to do this install is to run the following in your terminal:

```bash
"${SHELL}" <(curl -L micro.mamba.pm/install.sh)
```

Once you have micromamba installed, you can create a new environment with the required dependencies by running the following commands:

```bash
# Create a new environment
micromamba create -n cellmap-segmentation-challenge -y python=3.11

# Activate the environment
micromamba activate cellmap-segmentation-challenge
```

## Install the package

You can install the package by running the following command:

```bash
<<<<<<< HEAD
pip install git+https://github.com/janelia-cellmap/cellmap-segmentation-challenge.git
=======
# Clone the repository
git clone https://github.com/janelia-cellmap/cellmap-segmentation-challenge

# Install the repo in editable mode
cd cellmap-segmentation-challenge
pip install -e .
>>>>>>> 316539bd
```

## Repository structure

The repository is structured as follows:

```

cellmap-segmentation-challenge/
│
├── examples/
│   ├── train_2D.py
│   ├── train_3D.py
│   ├── predict_2D.py
│   ├── predict_3D.py
│   ├── ...
│   └── README.md
│
├── src/
│   ├── cellmap_segmentation_challenge/
│   │   ├── models/
│   │   │   ├── model_load.py
│   │   │   ├── unet_model_2D.py
│   │   │   ├── ...
│   │   │   └── README.md
│   │   └── ...
│
├── data/
│   ├── ...
│   └── README.md
│
├── ...
│
├── README.md
└── ...
```



## Download the data

Once you have installed this package, you can download the challenge data by running the following command:

```bash
csc fetch-data
```

This will retrieve all of the groundtruth data and corresponding EM data for each crop and save it to `./data` on your local filesystem.

Additionally, you can request raw data in all resolutions (not just those matching the annotations), extra raw data beyond the borders of the annotation crops (i.e. padding), custom download location, and more. To see all the options for the `fetch-data` command, run 

```bash
csc fetch-data --help
```

## Train a model

Example scripts for training 2D and 3D models are provided in the `examples` directory. The scripts are named `train_2D.py` and `train_3D.py`, respectively, and are thoroughly annotated for clarity. You can run one such script by running the following on the command line:

```bash
cd examples
python train_2D.py
```
This will train a 2D model on the training data and save the model weights to a file (defaults to `./checkpoints/*.pth`), along with logging loss and validation metrics, and sample predictions, viewable in TensorBoard. To view the TensorBoard logs, and monitor training progress, run the following command (assuming you are using the default log directory):

```bash
tensorboard --logdir=./tensorboard
```

You can also train a 3D model by running the same command with `train_3D.py`:

```bash
python train_3D.py
```

For more information on the available options and how training works, see the `README.md` in the `examples` folder, as well as the documentation in `examples/train_2D.py` and `examples/train_3D.py`.

## Predict on test data

Example scripts for predicting on test data are provided in the `examples` directory. The scripts are named `predict_2D.py` and `predict_3D.py`, respectively, and are annotated for clarity. You can run one such script by simply running the following on the command line:

```bash
python predict_2D.py
```

See the `README.md` in the `examples` folder for more information on the available options, as well as the documentation in `examples/predict_2D.py` and `examples/predict_3D.py`.

## Post-process model predictions

After making predictions on the test data, you may want to post-process the predictions to improve the results. An example script for post-processing is provided in the `examples` directory, named `postprocess.py` and is annotated for clarity. 

... #TODO: Add more information on post-processing
# TODO: Add post-processing to CLI

## Submit your final predictions

To submit your predictions, first make sure that they are in the correct format (see below), then submit them through [the online submission portal](https://staging.cellmapchallenge.2i2c.cloud/upload). You will need to sign in with your GitHub account to submit your predictions.

Submission file format requirements:
1. The submission should be a single zip file containing a single Zarr-2 file with the following structure:
```
submission.zarr
    - /<test_volume_name>
    - /<label_name>
```
2. The names of the test volumes and labels should match the names of the test volumes and labels in the test data. See `examples/predict_2D.py` and `examples/predict_3D.py` for examples of how to generate predictions in the correct format.
3. The scale for all volumes is 8x8x8 nm/voxel, except as otherwise specified.

Assuming your data is already 8x8x8nm/voxel,and each label volume is either A) a 3D binary volume with the same shape and scale as the corresponding test volume, 
or B) instance IDs per object, you can convert the submission to the required format using the following convenience functions:

- For converting a single 3D numpy array of class labels to a Zarr-2 file, use the following function:
  `cellmap_segmentation_challenge.utils.evaluate.save_numpy_labels_to_zarr`
Note: The class labels should start from 1, with 0 as background.

- For converting a list of 3D numpy arrays of binary or instance labels to a Zarr-2 file, use the following function:
  `cellmap_segmentation_challenge.utils.evaluate.save_numpy_binary_to_zarr`
Note: The instance labels, if used, should be unique IDs per object, with 0 as background.

The arguments for both functions are the same:
- `submission_path`: The path to save the Zarr-2 file (ending with <filename>.zarr).
- `test_volume_name`: The name of the test volume.
- `label_names`: A list of label names corresponding to the list of 3D numpy arrays or the number of the class labels (0 is always assumed to be background).
- `labels`: A list of 3D numpy arrays of binary labels or a single 3D numpy array of class labels.
- `overwrite`: A boolean flag to overwrite the Zarr-2 file if it already exists.

To zip the Zarr-2 file, you can use the following command:    
```bash
zip -r submission.zip submission.zarr
```<|MERGE_RESOLUTION|>--- conflicted
+++ resolved
@@ -38,16 +38,12 @@
 You can install the package by running the following command:
 
 ```bash
-<<<<<<< HEAD
-pip install git+https://github.com/janelia-cellmap/cellmap-segmentation-challenge.git
-=======
 # Clone the repository
 git clone https://github.com/janelia-cellmap/cellmap-segmentation-challenge
 
 # Install the repo in editable mode
 cd cellmap-segmentation-challenge
 pip install -e .
->>>>>>> 316539bd
 ```
 
 ## Repository structure
