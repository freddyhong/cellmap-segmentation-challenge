[build-system]
requires = ["hatchling"]
build-backend = "hatchling.build"

[project]
name = "cellmap-segmentation-challenge"
dynamic = ["version"]
description = ''
readme = "README.md"
requires-python = ">=3.9"
license = "MIT"
keywords = []
authors = [
  { name = "Jeff Rhoades", email = "rhoadesj@janelia.hhmi.org" },
  { name = "Emma Avetissian", email = "avetissiane@janelia.hhmi.org" },
  { name = "Davis Vann Bennett", email = "davis.v.bennett@gmail.com" },
]
classifiers = [
  "Development Status :: 4 - Beta",
  "Programming Language :: Python",
  "Programming Language :: Python :: 3.9",
  "Programming Language :: Python :: 3.10",
  "Programming Language :: Python :: 3.11",
  "Programming Language :: Python :: 3.12",
  "Programming Language :: Python :: Implementation :: CPython",
  "Programming Language :: Python :: Implementation :: PyPy",
]
dependencies = [
  "torch",
  "tensorboardX",
  "cellmap-data@git+https://github.com/janelia-cellmap/cellmap-data",
  "tqdm",
  "ml-collections",
  "numpy",
<<<<<<< HEAD
  "tensorstore",
  "universal-pathlib",
  "scipy",
  "s3fs",
  "gcsfs",
  "fsspec[azure]",
  "requests",
=======
  "scipy",
  "tensorstore",
  "h5py",
>>>>>>> a10f2064
  ]

[project.urls]
Documentation = "https://github.com/janelia-cellmap/cellmap-segmentation-challenge#readme"
Issues = "https://github.com/janelia-cellmap/cellmap-segmentation-challenge/issues"
Source = "https://github.com/janelia-cellmap/cellmap-segmentation-challenge"

[tool.hatch.metadata]
allow-direct-references=true

[tool.hatch.version]
path = "src/cellmap_segmentation_challenge/__about__.py"

[tool.hatch.envs.test]
dependencies = ["pytest"]

[tool.hatch.envs.types]
extra-dependencies = [
  "mypy>=1.0.0",
]
[tool.hatch.envs.types.scripts]
check = "mypy --install-types --non-interactive {args:src/cellmap_segmentation_challenge tests}"

[tool.coverage.run]
source_pkgs = ["cellmap_segmentation_challenge", "tests"]
branch = true
parallel = true
omit = [
  "src/cellmap_segmentation_challenge/__about__.py",
]

[tool.coverage.paths]
cellmap_segmentation_challenge = ["src/cellmap_segmentation_challenge", "*/cellmap-segmentation-challenge/src/cellmap_segmentation_challenge"]
tests = ["tests", "*/cellmap-segmentation-challenge/tests"]

[tool.coverage.report]
exclude_lines = [
  "no cov",
  "if __name__ == .__main__.:",
  "if TYPE_CHECKING:",
]<|MERGE_RESOLUTION|>--- conflicted
+++ resolved
@@ -32,7 +32,6 @@
   "tqdm",
   "ml-collections",
   "numpy",
-<<<<<<< HEAD
   "tensorstore",
   "universal-pathlib",
   "scipy",
@@ -40,11 +39,7 @@
   "gcsfs",
   "fsspec[azure]",
   "requests",
-=======
-  "scipy",
-  "tensorstore",
   "h5py",
->>>>>>> a10f2064
   ]
 
 [project.urls]
