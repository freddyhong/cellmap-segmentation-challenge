--- conflicted
+++ resolved
@@ -44,12 +44,6 @@
   "funlib.persistence",
   ]
 
-<<<<<<< HEAD
-# extras
-# https://peps.python.org/pep-0621/#dependencies-optional-dependencies
-[project.optional-dependencies]
-test = ["pytest>=6.0", "pytest-cov", "mypy", "black"]
-=======
 [project.optional-dependencies]
 test = ["pytest>=6.0", "pytest-cov", "mypy", "black"]
 docs = [
@@ -57,13 +51,12 @@
     "sphinx-book-theme",
     "recommonmark",
 ]
->>>>>>> e52e4d60
+
 dev = [
     "black",
     "ipython",
     "jupyter",
     "mypy",
-<<<<<<< HEAD
     "pytest-cov",
     "pytest>=6.0",
     "rich",
@@ -75,16 +68,9 @@
     "hatch",
     "python-semantic-release",
     "gunpowder",
-=======
     "pdbpp",
-    "rich",
-    "ruff",
-    "snakeviz",
-    "twine",
-    "hatch",
     "python-semantic-release",
     "cellmap-segmentation-challenge[test,docs]",
->>>>>>> e52e4d60
 ]
 
 [project.urls]
