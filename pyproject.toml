[build-system]
requires = ["hatchling"]
build-backend = "hatchling.build"

[project]
name = "cellmap-segmentation-challenge"
dynamic = ["version"]
description = "Repository of scripts to facilitate participation in CellMap's segmentation challenge. This includes downloading data, simple setups for training 2D and 3D models, workflows for prediction and post-processing on out-of-memory arrays, and evaluation of results against validation data."
readme = "README.md"
requires-python = ">=3.11"
license = "MIT"
keywords = ["machine learning", "deep learning", "segmentation", "cellmap"]
authors = [
  { name = "Jeff Rhoades", email = "rhoadesj@janelia.hhmi.org" },
  { name = "Emma Avetissian", email = "avetissiane@janelia.hhmi.org" },
  { name = "Davis Vann Bennett", email = "davis.v.bennett@gmail.com" },
  { name = "Marwan Zouinkhi", email = "zouinkhim@hhmi.org" },
]
classifiers = [
  "Development Status :: 4 - Beta",
  "Programming Language :: Python",
  "Programming Language :: Python :: 3.11",
  "Programming Language :: Python :: 3.12",
  "Programming Language :: Python :: Implementation :: CPython",
  "Programming Language :: Python :: Implementation :: PyPy",
]
dependencies = [
  "torch",
  "tensorboard",
  "tensorboardX",
  "cellmap-schemas==0.8.0",
  "click>=8, <9",
  "cellmap-data@git+https://github.com/janelia-cellmap/cellmap-data",
  "tqdm",
  "zarr < 3.0.0",
  "xarray-ome-ngff >= 3.1.1, <=4.0.0",
  "structlog",
  "yarl",
  "toolz",
  "ml-collections",
  "scipy",
  "numpy",
  "tensorstore",
  "python-dotenv",
  "universal-pathlib",
  "neuroglancer",
  "scikit-learn",
  "scikit-image",
<<<<<<< HEAD
  "boto3",
=======
  "pyreadline3; sys_platform == 'win32'",
>>>>>>> 3e04601f
  ]

[project.optional-dependencies]
test = ["pytest>=6.0", "pytest-cov", "mypy", "black", "pytest-dependency", "pytest-xdist"]
docs = [
    "sphinx",
    "sphinx-book-theme",
    "sphinx_mdinclude",
]
dev = [
    "ipython",
    "jupyter",
    "rich",
    "ruff",
    "snakeviz",
    "twine",
    "hatch",
    "pdbpp",
    "python-semantic-release",
    "cellmap-segmentation-challenge[test,docs]",
    "gunpowder",
    "matplotlib",
    "isort",
]
all = ["cellmap-segmentation-challenge[dev,docs,test]"]

[project.urls]
Documentation = "https://github.com/janelia-cellmap/cellmap-segmentation-challenge#readme"
Issues = "https://github.com/janelia-cellmap/cellmap-segmentation-challenge/issues"
Source = "https://github.com/janelia-cellmap/cellmap-segmentation-challenge"

[tool.hatch.metadata]
allow-direct-references=true

[tool.hatch.version]
path = "src/cellmap_segmentation_challenge/__about__.py"

[tool.hatch.envs.default]
installer = "pip"
python = "3.11"

[tool.hatch.envs.test]
dependencies = ["pytest"]

[tool.hatch.envs.types]
extra-dependencies = [
  "mypy>=1.0.0",
]
[tool.hatch.envs.types.scripts]
check = "mypy --install-types --non-interactive {args:src/cellmap_segmentation_challenge tests}"

[tool.coverage.run]
source_pkgs = ["cellmap_segmentation_challenge", "tests"]
branch = true
parallel = true
omit = [
  "src/cellmap_segmentation_challenge/__about__.py",
]

[tool.coverage.paths]
cellmap_segmentation_challenge = ["src/cellmap_segmentation_challenge", "*/cellmap-segmentation-challenge/src/cellmap_segmentation_challenge"]
tests = ["tests", "*/cellmap-segmentation-challenge/tests"]

[tool.coverage.report]
exclude_lines = [
  "no cov",
  "if __name__ == .__main__.:",
  "if TYPE_CHECKING:",
]

[project.scripts]
csc = "cellmap_segmentation_challenge.cli:run"

[tool.pytest.ini_options]
"testpaths" = "tests"
markers = [
    "dependency: mark tests as dependent on other tests"
]<|MERGE_RESOLUTION|>--- conflicted
+++ resolved
@@ -46,11 +46,8 @@
   "neuroglancer",
   "scikit-learn",
   "scikit-image",
-<<<<<<< HEAD
   "boto3",
-=======
   "pyreadline3; sys_platform == 'win32'",
->>>>>>> 3e04601f
   ]
 
 [project.optional-dependencies]
