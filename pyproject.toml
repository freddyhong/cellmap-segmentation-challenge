[build-system]
requires = ["hatchling"]
build-backend = "hatchling.build"

[project]
name = "cellmap-segmentation-challenge"
dynamic = ["version"]
description = ''
readme = "README.md"
requires-python = ">=3.9"
license = "MIT"
keywords = []
authors = [
  { name = "Jeff Rhoades", email = "rhoadesj@janelia.hhmi.org" },
  { name = "Emma Avetissian", email = "avetissiane@janelia.hhmi.org" },
  { name = "Davis Vann Bennett", email = "davis.v.bennett@gmail.com" },
]
classifiers = [
  "Development Status :: 4 - Beta",
  "Programming Language :: Python",
  "Programming Language :: Python :: 3.9",
  "Programming Language :: Python :: 3.10",
  "Programming Language :: Python :: 3.11",
  "Programming Language :: Python :: 3.12",
  "Programming Language :: Python :: Implementation :: CPython",
  "Programming Language :: Python :: Implementation :: PyPy",
]
dependencies = [
  "torch",
  "tensorboardX",
<<<<<<< HEAD
  "cellmap-schemas==0.8.0",
  "click>=8, <9",
  "cellmap-data@git+https://github.com/janelia-cellmap/cellmap-data.git",
  "tqdm",
  "zarr < 3.0.0",
  "xarray-ome-ngff",
  "structlog",
  "yarl",
  "toolz"
=======
  "cellmap-data@git+https://github.com/janelia-cellmap/cellmap-data",
  "tqdm",
  "ml-collections",
  "numpy",
  "scipy",
  "tensorstore",
  "h5py",
>>>>>>> a10f2064
  ]

[project.urls]
Documentation = "https://github.com/janelia-cellmap/cellmap-segmentation-challenge#readme"
Issues = "https://github.com/janelia-cellmap/cellmap-segmentation-challenge/issues"
Source = "https://github.com/janelia-cellmap/cellmap-segmentation-challenge"

[tool.hatch.metadata]
allow-direct-references=true

[tool.hatch.version]
path = "src/cellmap_segmentation_challenge/__about__.py"

[tool.hatch.envs.default]
installer = "uv"
python = "3.10"

[tool.hatch.envs.test]
dependencies = ["pytest"]

[tool.hatch.envs.types]
extra-dependencies = [
  "mypy>=1.0.0",
]
[tool.hatch.envs.types.scripts]
check = "mypy --install-types --non-interactive {args:src/cellmap_segmentation_challenge tests}"

[tool.coverage.run]
source_pkgs = ["cellmap_segmentation_challenge", "tests"]
branch = true
parallel = true
omit = [
  "src/cellmap_segmentation_challenge/__about__.py",
]

[tool.coverage.paths]
cellmap_segmentation_challenge = ["src/cellmap_segmentation_challenge", "*/cellmap-segmentation-challenge/src/cellmap_segmentation_challenge"]
tests = ["tests", "*/cellmap-segmentation-challenge/tests"]

[tool.coverage.report]
exclude_lines = [
  "no cov",
  "if __name__ == .__main__.:",
  "if TYPE_CHECKING:",
]

[project.scripts]
csc = "cellmap_segmentation_challenge.cli:run"<|MERGE_RESOLUTION|>--- conflicted
+++ resolved
@@ -27,26 +27,21 @@
 ]
 dependencies = [
   "torch",
+  "tensorboard",
   "tensorboardX",
-<<<<<<< HEAD
   "cellmap-schemas==0.8.0",
   "click>=8, <9",
-  "cellmap-data@git+https://github.com/janelia-cellmap/cellmap-data.git",
   "tqdm",
   "zarr < 3.0.0",
   "xarray-ome-ngff",
   "structlog",
   "yarl",
-  "toolz"
-=======
+  "toolz",
   "cellmap-data@git+https://github.com/janelia-cellmap/cellmap-data",
-  "tqdm",
   "ml-collections",
-  "numpy",
   "scipy",
   "tensorstore",
   "h5py",
->>>>>>> a10f2064
   ]
 
 [project.urls]
@@ -61,7 +56,7 @@
 path = "src/cellmap_segmentation_challenge/__about__.py"
 
 [tool.hatch.envs.default]
-installer = "uv"
+installer = "pip"
 python = "3.10"
 
 [tool.hatch.envs.test]
